--- conflicted
+++ resolved
@@ -696,158 +696,6 @@
 			// Get the source branch SHA
 			var ref *github.Reference
 
-<<<<<<< HEAD
-=======
-			if resp.StatusCode != http.StatusOK {
-				body, err := io.ReadAll(resp.Body)
-				if err != nil {
-					return nil, fmt.Errorf("failed to read response body: %w", err)
-				}
-				return mcp.NewToolResultError(fmt.Sprintf("failed to get commit: %s", string(body))), nil
-			}
-
-			// Create a tree entry for the file deletion by setting SHA to nil
-			treeEntries := []*github.TreeEntry{
-				{
-					Path: github.Ptr(path),
-					Mode: github.Ptr("100644"), // Regular file mode
-					Type: github.Ptr("blob"),
-					SHA:  nil, // Setting SHA to nil deletes the file
-				},
-			}
-
-			// Create a new tree with the deletion
-			newTree, resp, err := client.Git.CreateTree(ctx, owner, repo, *baseCommit.Tree.SHA, treeEntries)
-			if err != nil {
-				return ghErrors.NewGitHubAPIErrorResponse(ctx,
-					"failed to create tree",
-					resp,
-					err,
-				), nil
-			}
-			defer func() { _ = resp.Body.Close() }()
-
-			if resp.StatusCode != http.StatusCreated {
-				body, err := io.ReadAll(resp.Body)
-				if err != nil {
-					return nil, fmt.Errorf("failed to read response body: %w", err)
-				}
-				return mcp.NewToolResultError(fmt.Sprintf("failed to create tree: %s", string(body))), nil
-			}
-
-			// Create a new commit with the new tree
-			commit := github.Commit{
-				Message: github.Ptr(message),
-				Tree:    newTree,
-				Parents: []*github.Commit{{SHA: baseCommit.SHA}},
-			}
-			newCommit, resp, err := client.Git.CreateCommit(ctx, owner, repo, commit, nil)
-			if err != nil {
-				return ghErrors.NewGitHubAPIErrorResponse(ctx,
-					"failed to create commit",
-					resp,
-					err,
-				), nil
-			}
-			defer func() { _ = resp.Body.Close() }()
-
-			if resp.StatusCode != http.StatusCreated {
-				body, err := io.ReadAll(resp.Body)
-				if err != nil {
-					return nil, fmt.Errorf("failed to read response body: %w", err)
-				}
-				return mcp.NewToolResultError(fmt.Sprintf("failed to create commit: %s", string(body))), nil
-			}
-
-			// Update the branch reference to point to the new commit
-			ref.Object.SHA = newCommit.SHA
-			_, resp, err = client.Git.UpdateRef(ctx, owner, repo, *ref.Ref, github.UpdateRef{
-				SHA:   *newCommit.SHA,
-				Force: github.Ptr(false),
-			})
-			if err != nil {
-				return ghErrors.NewGitHubAPIErrorResponse(ctx,
-					"failed to update reference",
-					resp,
-					err,
-				), nil
-			}
-			defer func() { _ = resp.Body.Close() }()
-
-			if resp.StatusCode != http.StatusOK {
-				body, err := io.ReadAll(resp.Body)
-				if err != nil {
-					return nil, fmt.Errorf("failed to read response body: %w", err)
-				}
-				return mcp.NewToolResultError(fmt.Sprintf("failed to update reference: %s", string(body))), nil
-			}
-
-			// Create a response similar to what the DeleteFile API would return
-			response := map[string]interface{}{
-				"commit":  newCommit,
-				"content": nil,
-			}
-
-			r, err := json.Marshal(response)
-			if err != nil {
-				return nil, fmt.Errorf("failed to marshal response: %w", err)
-			}
-
-			return mcp.NewToolResultText(string(r)), nil
-		}
-}
-
-// CreateBranch creates a tool to create a new branch.
-func CreateBranch(getClient GetClientFn, t translations.TranslationHelperFunc) (tool mcp.Tool, handler server.ToolHandlerFunc) {
-	return mcp.NewTool("create_branch",
-			mcp.WithDescription(t("TOOL_CREATE_BRANCH_DESCRIPTION", "Create a new branch in a GitHub repository")),
-			mcp.WithToolAnnotation(mcp.ToolAnnotation{
-				Title:        t("TOOL_CREATE_BRANCH_USER_TITLE", "Create branch"),
-				ReadOnlyHint: ToBoolPtr(false),
-			}),
-			mcp.WithString("owner",
-				mcp.Required(),
-				mcp.Description("Repository owner"),
-			),
-			mcp.WithString("repo",
-				mcp.Required(),
-				mcp.Description("Repository name"),
-			),
-			mcp.WithString("branch",
-				mcp.Required(),
-				mcp.Description("Name for new branch"),
-			),
-			mcp.WithString("from_branch",
-				mcp.Description("Source branch (defaults to repo default)"),
-			),
-		),
-		func(ctx context.Context, request mcp.CallToolRequest) (*mcp.CallToolResult, error) {
-			owner, err := RequiredParam[string](request, "owner")
-			if err != nil {
-				return mcp.NewToolResultError(err.Error()), nil
-			}
-			repo, err := RequiredParam[string](request, "repo")
-			if err != nil {
-				return mcp.NewToolResultError(err.Error()), nil
-			}
-			branch, err := RequiredParam[string](request, "branch")
-			if err != nil {
-				return mcp.NewToolResultError(err.Error()), nil
-			}
-			fromBranch, err := OptionalParam[string](request, "from_branch")
-			if err != nil {
-				return mcp.NewToolResultError(err.Error()), nil
-			}
-
-			client, err := getClient(ctx)
-			if err != nil {
-				return nil, fmt.Errorf("failed to get GitHub client: %w", err)
-			}
-
-			// Get the source branch SHA
-			var ref *github.Reference
-
->>>>>>> 0b65b1be
 			if fromBranch == "" {
 				// Get default branch if from_branch not specified
 				repository, resp, err := client.Repositories.Get(ctx, owner, repo)
@@ -899,184 +747,11 @@
 		}
 }
 
-<<<<<<< HEAD
 // TagRead creates a tool for reading Git tags in a repository.
 // Supports multiple methods: list and get.
 func TagRead(getClient GetClientFn, t translations.TranslationHelperFunc) (tool mcp.Tool, handler server.ToolHandlerFunc) {
 	return mcp.NewTool("tag_read",
 			mcp.WithDescription(t("TOOL_TAG_READ_DESCRIPTION", `Read operations for Git tags in a repository.
-=======
-// PushFiles creates a tool to push multiple files in a single commit to a GitHub repository.
-func PushFiles(getClient GetClientFn, t translations.TranslationHelperFunc) (tool mcp.Tool, handler server.ToolHandlerFunc) {
-	return mcp.NewTool("push_files",
-			mcp.WithDescription(t("TOOL_PUSH_FILES_DESCRIPTION", "Push multiple files to a GitHub repository in a single commit")),
-			mcp.WithToolAnnotation(mcp.ToolAnnotation{
-				Title:        t("TOOL_PUSH_FILES_USER_TITLE", "Push files to repository"),
-				ReadOnlyHint: ToBoolPtr(false),
-			}),
-			mcp.WithString("owner",
-				mcp.Required(),
-				mcp.Description("Repository owner"),
-			),
-			mcp.WithString("repo",
-				mcp.Required(),
-				mcp.Description("Repository name"),
-			),
-			mcp.WithString("branch",
-				mcp.Required(),
-				mcp.Description("Branch to push to"),
-			),
-			mcp.WithArray("files",
-				mcp.Required(),
-				mcp.Items(
-					map[string]interface{}{
-						"type":                 "object",
-						"additionalProperties": false,
-						"required":             []string{"path", "content"},
-						"properties": map[string]interface{}{
-							"path": map[string]interface{}{
-								"type":        "string",
-								"description": "path to the file",
-							},
-							"content": map[string]interface{}{
-								"type":        "string",
-								"description": "file content",
-							},
-						},
-					}),
-				mcp.Description("Array of file objects to push, each object with path (string) and content (string)"),
-			),
-			mcp.WithString("message",
-				mcp.Required(),
-				mcp.Description("Commit message"),
-			),
-		),
-		func(ctx context.Context, request mcp.CallToolRequest) (*mcp.CallToolResult, error) {
-			owner, err := RequiredParam[string](request, "owner")
-			if err != nil {
-				return mcp.NewToolResultError(err.Error()), nil
-			}
-			repo, err := RequiredParam[string](request, "repo")
-			if err != nil {
-				return mcp.NewToolResultError(err.Error()), nil
-			}
-			branch, err := RequiredParam[string](request, "branch")
-			if err != nil {
-				return mcp.NewToolResultError(err.Error()), nil
-			}
-			message, err := RequiredParam[string](request, "message")
-			if err != nil {
-				return mcp.NewToolResultError(err.Error()), nil
-			}
-
-			// Parse files parameter - this should be an array of objects with path and content
-			filesObj, ok := request.GetArguments()["files"].([]interface{})
-			if !ok {
-				return mcp.NewToolResultError("files parameter must be an array of objects with path and content"), nil
-			}
-
-			client, err := getClient(ctx)
-			if err != nil {
-				return nil, fmt.Errorf("failed to get GitHub client: %w", err)
-			}
-
-			// Get the reference for the branch
-			ref, resp, err := client.Git.GetRef(ctx, owner, repo, "refs/heads/"+branch)
-			if err != nil {
-				return ghErrors.NewGitHubAPIErrorResponse(ctx,
-					"failed to get branch reference",
-					resp,
-					err,
-				), nil
-			}
-			defer func() { _ = resp.Body.Close() }()
-
-			// Get the commit object that the branch points to
-			baseCommit, resp, err := client.Git.GetCommit(ctx, owner, repo, *ref.Object.SHA)
-			if err != nil {
-				return ghErrors.NewGitHubAPIErrorResponse(ctx,
-					"failed to get base commit",
-					resp,
-					err,
-				), nil
-			}
-			defer func() { _ = resp.Body.Close() }()
-
-			// Create tree entries for all files
-			var entries []*github.TreeEntry
-
-			for _, file := range filesObj {
-				fileMap, ok := file.(map[string]interface{})
-				if !ok {
-					return mcp.NewToolResultError("each file must be an object with path and content"), nil
-				}
-
-				path, ok := fileMap["path"].(string)
-				if !ok || path == "" {
-					return mcp.NewToolResultError("each file must have a path"), nil
-				}
-
-				content, ok := fileMap["content"].(string)
-				if !ok {
-					return mcp.NewToolResultError("each file must have content"), nil
-				}
-
-				// Create a tree entry for the file
-				entries = append(entries, &github.TreeEntry{
-					Path:    github.Ptr(path),
-					Mode:    github.Ptr("100644"), // Regular file mode
-					Type:    github.Ptr("blob"),
-					Content: github.Ptr(content),
-				})
-			}
-
-			// Create a new tree with the file entries
-			newTree, resp, err := client.Git.CreateTree(ctx, owner, repo, *baseCommit.Tree.SHA, entries)
-			if err != nil {
-				return ghErrors.NewGitHubAPIErrorResponse(ctx,
-					"failed to create tree",
-					resp,
-					err,
-				), nil
-			}
-			defer func() { _ = resp.Body.Close() }()
-
-			// Create a new commit
-			commit := github.Commit{
-				Message: github.Ptr(message),
-				Tree:    newTree,
-				Parents: []*github.Commit{{SHA: baseCommit.SHA}},
-			}
-			newCommit, resp, err := client.Git.CreateCommit(ctx, owner, repo, commit, nil)
-			if err != nil {
-				return ghErrors.NewGitHubAPIErrorResponse(ctx,
-					"failed to create commit",
-					resp,
-					err,
-				), nil
-			}
-			defer func() { _ = resp.Body.Close() }()
-
-			// Update the reference to point to the new commit
-			ref.Object.SHA = newCommit.SHA
-			updatedRef, resp, err := client.Git.UpdateRef(ctx, owner, repo, *ref.Ref, github.UpdateRef{
-				SHA:   *newCommit.SHA,
-				Force: github.Ptr(false),
-			})
-			if err != nil {
-				return ghErrors.NewGitHubAPIErrorResponse(ctx,
-					"failed to update reference",
-					resp,
-					err,
-				), nil
-			}
-			defer func() { _ = resp.Body.Close() }()
-
-			r, err := json.Marshal(updatedRef)
-			if err != nil {
-				return nil, fmt.Errorf("failed to marshal response: %w", err)
-			}
->>>>>>> 0b65b1be
 
 Available methods:
 - list: List all git tags in a repository.
@@ -1629,7 +1304,7 @@
 	}
 
 	// Create a new commit with the new tree
-	commit := &github.Commit{
+	commit := github.Commit{
 		Message: github.Ptr(message),
 		Tree:    newTree,
 		Parents: []*github.Commit{{SHA: baseCommit.SHA}},
@@ -1654,7 +1329,10 @@
 
 	// Update the branch reference to point to the new commit
 	ref.Object.SHA = newCommit.SHA
-	_, resp, err = client.Git.UpdateRef(ctx, owner, repo, ref, false)
+	_, resp, err = client.Git.UpdateRef(ctx, owner, repo, *ref.Ref,
+		github.UpdateRef{
+			SHA:   *newCommit.SHA,
+			Force: github.Ptr(false)})
 	if err != nil {
 		return ghErrors.NewGitHubAPIErrorResponse(ctx,
 			"failed to update reference",
@@ -1755,7 +1433,7 @@
 	defer func() { _ = resp.Body.Close() }()
 
 	// Create a new commit
-	commit := &github.Commit{
+	commit := github.Commit{
 		Message: github.Ptr(message),
 		Tree:    newTree,
 		Parents: []*github.Commit{{SHA: baseCommit.SHA}},
@@ -1772,7 +1450,11 @@
 
 	// Update the reference to point to the new commit
 	ref.Object.SHA = newCommit.SHA
-	updatedRef, resp, err := client.Git.UpdateRef(ctx, owner, repo, ref, false)
+	updatedRef, resp, err := client.Git.UpdateRef(ctx, owner, repo, *ref.Ref,
+		github.UpdateRef{
+			SHA:   *newCommit.SHA,
+			Force: github.Ptr(false),
+		})
 	if err != nil {
 		return ghErrors.NewGitHubAPIErrorResponse(ctx,
 			"failed to update reference",
